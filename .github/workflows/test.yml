name: ovn-ci

on:
  merge_group:
  pull_request:
    branches: [ master ]
  schedule:
    - cron: '0 */12 * * *'

permissions:
  contents: read

env:
  GO_VERSION: "1.19.6"
  K8S_VERSION: v1.24.0
  KIND_CLUSTER_NAME: ovn
  KIND_INSTALL_INGRESS: true
  KIND_ALLOW_SYSTEM_WRITES: true
  # This skips tests tagged as Serial
  # Current Serial tests are not relevant for OVN
  PARALLEL: true

  # This must be a directory
  CI_IMAGE_CACHE: tmp/image_cache/
  CI_IMAGE_MASTER_TAR: image-master.tar
  CI_IMAGE_PR_TAR: image-pr.tar
  CI_DIST_IMAGES_OUTPUT: dist/images/_output/


jobs:
  # separate job for parallelism
  lint:
    name: Lint
    runs-on: ubuntu-latest
    steps:
    - name: Check out code
      uses: actions/checkout@v3

    - name: Set up Go
      uses: actions/setup-go@v3
      with:
        go-version: ${{ env.GO_VERSION }}
      id: go

    - name: Verify
      uses: golangci/golangci-lint-action@v3
      with:
        version: v1.52
        working-directory: go-controller
        args: --modules-download-mode=vendor --timeout=15m0s --verbose
        skip-go-installation: true

  build-master:
    name: Build-master
    runs-on: ubuntu-latest
    steps:
    # Create a cache for the built master image
    - name: Restore master image cache
      id: image_cache_master
      uses: actions/cache@v3
      with:
        path: |
          ${{ env.CI_IMAGE_CACHE }}
        key: ${{ github.run_id }}-image-cache-master
    # if CI_IMAGE_MASTER_TAR isn't in cache, try pulling it and saving to the cache rather
    # than building, resort back to building if the cache isn't populated and
    # pulling the image fails.
    - name: Check if master image build is needed
      id: is_master_image_build_needed
      continue-on-error: false
      run: |
        set -x
        if [ -f ${CI_IMAGE_CACHE}${CI_IMAGE_MASTER_TAR}.gz ]; then
            cp ${CI_IMAGE_CACHE}/${CI_IMAGE_MASTER_TAR}.gz ${CI_IMAGE_MASTER_TAR}.gz
            gunzip ${CI_IMAGE_MASTER_TAR}.gz
            echo "::set-output name=MASTER_IMAGE_RESTORED_FROM_CACHE::true"
            exit 0
        fi

        if docker pull ghcr.io/ovn-org/ovn-kubernetes/ovn-kube-f:master; then
            docker tag ghcr.io/ovn-org/ovn-kubernetes/ovn-kube-f:master ovn-daemonset-f:dev

            echo "::set-output name=MASTER_IMAGE_RESTORED_FROM_GHCR::true"
            exit 0
        fi
    # only run the following steps if the master image was not found in the cache
    - name: Set up Go
      if: steps.is_master_image_build_needed.outputs.MASTER_IMAGE_RESTORED != 'true' && success()
      uses: actions/setup-go@v3
      with:
        go-version: ${{ env.GO_VERSION }}
      id: go

    - name: Check out code into the Go module directory - from master branch
      if: steps.is_master_image_build_needed.outputs.MASTER_IMAGE_RESTORED_FROM_GHCR != 'true' && steps.is_master_image_build_needed.outputs.MASTER_IMAGE_RESTORED_FROM_CACHE != 'true' && success()
      uses: actions/checkout@v3
      with:
        ref: master

    - name: Build - from master branch
      if: steps.is_master_image_build_needed.outputs.MASTER_IMAGE_RESTORED_FROM_GHCR != 'true' && steps.is_master_image_build_needed.outputs.MASTER_IMAGE_RESTORED_FROM_CACHE != 'true' && success()
      run: |
        set -x
        pushd go-controller
           make
           make windows
        popd

    - name: Build docker image - from master branch
      if: steps.is_master_image_build_needed.outputs.MASTER_IMAGE_RESTORED_FROM_GHCR != 'true' && steps.is_master_image_build_needed.outputs.MASTER_IMAGE_RESTORED_FROM_CACHE != 'true' && success()
      run: |
        pushd dist/images
          sudo cp -f ../../go-controller/_output/go/bin/ovn* .
          echo "ref: $(git rev-parse  --symbolic-full-name HEAD)  commit: $(git rev-parse  HEAD)" > git_info
          docker build -t ovn-daemonset-f:dev -f Dockerfile.fedora .
        popd

    - name: Cache master image
      if: steps.is_master_image_build_needed.outputs.MASTER_IMAGE_RESTORED_FROM_CACHE != 'true' && success()
      continue-on-error: false
      run: |
        set -x
        if [ -f ${CI_IMAGE_CACHE}${CI_IMAGE_MASTER_TAR} ]; then
            rm -f ${CI_IMAGE_CACHE}${CI_IMAGE_MASTER_TAR}
        fi
        if [ -f ${CI_IMAGE_CACHE}${CI_IMAGE_MASTER_TAR}.gz ]; then
            rm -f ${CI_IMAGE_CACHE}${CI_IMAGE_MASTER_TAR}.gz
        fi
        docker save ovn-daemonset-f:dev -o ${CI_IMAGE_MASTER_TAR}
        mkdir -p ${CI_IMAGE_CACHE}
        cp ${CI_IMAGE_MASTER_TAR} ${CI_IMAGE_CACHE}${CI_IMAGE_MASTER_TAR}
        gzip ${CI_IMAGE_CACHE}${CI_IMAGE_MASTER_TAR}

    # run the following always if none of the steps before failed
    - uses: actions/upload-artifact@v3
      with:
        name: test-image-master
        path: ${{ env.CI_IMAGE_MASTER_TAR }}

  build-pr:
    name: Build-PR
    runs-on: ubuntu-latest
    steps:
    # Create a cache for the build PR image
    - name: Restore PR image cache
      id: image_cache_pr
      uses: actions/cache@v3
      with:
        path: |
          ${{ env.CI_IMAGE_CACHE }}
        key: ${{ github.run_id }}-image-cache-pr

    - name: Check if PR image build is needed
      id: is_pr_image_build_needed
      continue-on-error: true
      run: |
        set -x
        if [ -f ${CI_IMAGE_CACHE}/${CI_IMAGE_PR_TAR}.gz ]; then
            mkdir -p ${CI_DIST_IMAGES_OUTPUT}
            cp ${CI_IMAGE_CACHE}/${CI_IMAGE_PR_TAR}.gz ${CI_DIST_IMAGES_OUTPUT}/${CI_IMAGE_PR_TAR}.gz
            gunzip ${CI_DIST_IMAGES_OUTPUT}/${CI_IMAGE_PR_TAR}.gz
            echo "::set-output name=PR_IMAGE_RESTORED::true"
        fi

    # only run the following steps if the PR image was not found in the cache
    - name: Set up Go
      if: steps.is_pr_image_build_needed.outputs.PR_IMAGE_RESTORED != 'true' && success()
      uses: actions/setup-go@v3
      with:
        go-version: ${{ env.GO_VERSION }}
      id: go

    - name: Check out code into the Go module directory - from current pr branch
      if: steps.is_pr_image_build_needed.outputs.PR_IMAGE_RESTORED != 'true' && success()
      uses: actions/checkout@v3

    - name: Build and Test - from current pr branch
      if: steps.is_pr_image_build_needed.outputs.PR_IMAGE_RESTORED != 'true' && success()
      run: |
        set -x
        pushd go-controller
           # exit early if there are gofmt issues
           make gofmt
           make
           make windows
           COVERALLS=1 CONTAINER_RUNNABLE=1 make check
        popd

    - name: Build docker image - from current pr branch
      if: steps.is_pr_image_build_needed.outputs.PR_IMAGE_RESTORED != 'true' && success()
      run: |
        pushd dist/images
          sudo cp -f ../../go-controller/_output/go/bin/ovn* .
          echo "ref: $(git rev-parse  --symbolic-full-name HEAD)  commit: $(git rev-parse  HEAD)" > git_info
          docker build -t ovn-daemonset-f:pr -f Dockerfile.fedora .
          mkdir _output
          docker save ovn-daemonset-f:pr > _output/${CI_IMAGE_PR_TAR}
        popd

    - name: Submit code coverage to Coveralls
      if: steps.is_pr_image_build_needed.outputs.PR_IMAGE_RESTORED != 'true' && success()
      continue-on-error: true
      env:
        COVERALLS_TOKEN: ${{ secrets.GITHUB_TOKEN }}
        GO111MODULE: off
      run: |
        set -x
        go get github.com/mattn/goveralls
        go get github.com/modocache/gover
        PATH=$PATH:$(go env GOPATH)/bin

        mkdir -p $(go env GOPATH)/src/github.com/ovn-org
        ln -sf $(pwd) $(go env GOPATH)/src/github.com/ovn-org/ovn-kubernetes

        gover
        goveralls -coverprofile=gover.coverprofile -service=github

    - name: Cache PR image
      if: steps.is_pr_image_build_needed.outputs.PR_IMAGE_RESTORED != 'true' && success()
      continue-on-error: true
      run: |
        set -x
        if [ -f ${CI_IMAGE_CACHE}/${CI_IMAGE_PR_TAR} ]; then
            rm -f ${CI_IMAGE_CACHE}/${CI_IMAGE_PR_TAR}
        fi
        if [ -f ${CI_IMAGE_CACHE}/${CI_IMAGE_PR_TAR}.gz ]; then
           rm -f ${CI_IMAGE_CACHE}/${CI_IMAGE_PR_TAR}.gz
        fi
        mkdir -p ${CI_IMAGE_CACHE}/
        cp ${CI_DIST_IMAGES_OUTPUT}/${CI_IMAGE_PR_TAR} ${CI_IMAGE_CACHE}/${CI_IMAGE_PR_TAR}
        gzip ${CI_IMAGE_CACHE}/${CI_IMAGE_PR_TAR}

    # run the following if none of the previous steps failed
    - uses: actions/upload-artifact@v3
      with:
        name: test-image-pr
        path: ${{ env.CI_DIST_IMAGES_OUTPUT }}/${{ env.CI_IMAGE_PR_TAR }}

  ovn-upgrade-e2e:
    name: Upgrade OVN from Master to PR branch based image
    if: github.event_name != 'schedule'
    runs-on: ubuntu-latest
    timeout-minutes: 120
    needs:
      - build-master
      - build-pr
    strategy:
      fail-fast: false
      matrix:
        gateway-mode: [local, shared]
    env:
      JOB_NAME: "Upgrade-Tests-${{ matrix.gateway-mode }}"
      OVN_HA: "false"
      KIND_IPV4_SUPPORT: "true"
      KIND_IPV6_SUPPORT: "false"
      OVN_HYBRID_OVERLAY_ENABLE: "false"
      OVN_GATEWAY_MODE: "${{ matrix.gateway-mode }}"
      OVN_MULTICAST_ENABLE:  "false"
    steps:
    - name: Set up Go
      uses: actions/setup-go@v3
      with:
        go-version: ${{ env.GO_VERSION }}
      id: go

    - name: Set up environment
      run: |
        export GOPATH=$(go env GOPATH)
        echo "GOPATH=$GOPATH" >> $GITHUB_ENV
        echo "$GOPATH/bin" >> $GITHUB_PATH

    - name: Free up disk space
      run: sudo eatmydata apt-get remove --auto-remove -y aspnetcore-* dotnet-* libmono-* mono-* msbuild php-* php7* ghc-* zulu-*

    - name: Download test-image-master
      uses: actions/download-artifact@v3
      with:
        name: test-image-master

    - name: Disable ufw
      # For IPv6 and Dualstack, ufw (Uncomplicated Firewall) should be disabled.
      # Not needed for KIND deployments, so just disable all the time.
      run: |
        sudo ufw disable

    - name: Load docker image
      run: |
        docker load --input ${CI_IMAGE_MASTER_TAR}

    - name: Check out code into the Go module directory - from Master branch
      if: steps.last_run_status.outputs.STATUS != 'completed' && success()
      uses: actions/checkout@v3
      with:
          ref: master

    - name: kind setup
      run: |
        export OVN_IMAGE="ovn-daemonset-f:dev"
        make -C test install-kind

    - name: Export kind logs
      if: always()
      run: |
        mkdir -p /tmp/kind/logs
        kind export logs --name ${KIND_CLUSTER_NAME} --loglevel=debug /tmp/kind/logs
        set -x
        docker ps -a
        docker exec ovn-control-plane crictl images
        docker exec ovn-worker crictl images
        docker exec ovn-worker2 crictl images

    - name: Upload kind logs
      if: always()
      uses: actions/upload-artifact@v3
      with:
        name: kind-logs-${{ env.JOB_NAME }}-${{ github.run_id }}
        path: /tmp/kind/logs

    - name: Download test-image-pr
      uses: actions/download-artifact@v3
      with:
        name: test-image-pr

    - name: Load docker image
      run: |
        docker load --input ${CI_IMAGE_PR_TAR}

    - name: Check out code into the Go module directory - from PR branch
      uses: actions/checkout@v3

    - name: ovn upgrade
      run: |
        export OVN_IMAGE="ovn-daemonset-f:pr"
        make -C test upgrade-ovn

    - name: Run E2E shard-conformance
      run: |
        make -C test shard-conformance

    - name: Export kind logs
      if: always()
      run: |
        mkdir -p /tmp/kind/logs-kind-pr-branch
        kind export logs --name ${KIND_CLUSTER_NAME} --loglevel=debug /tmp/kind/logs-kind-pr-branch

    - name: Upload kind logs
      if: always()
      uses: actions/upload-artifact@v3
      with:
        name: kind-logs-${{ env.JOB_NAME }}-${{ github.run_id }}-after-upgrade
        path: /tmp/kind/logs-kind-pr-branch

  e2e:
    name: e2e
    if: github.event_name != 'schedule'
    runs-on: ubuntu-latest
    # 30 mins for kind, 180 mins for control-plane tests, 10 minutes for all other steps
    timeout-minutes: 220
    strategy:
      fail-fast: false
      matrix:
        # Valid options are:
        # target: ["shard-conformance", "control-plane", "multi-homing", "multi-node-zones", "node-ip-migration", "compact-mode"]
        #         shard-conformance: hybrid-overlay = multicast-enable = emptylb-enable = false
        #         control-plane: hybrid-overlay = multicast-enable = emptylb-enable = true
        # ha: ["HA", "noHA"]
        # gateway-mode: ["local", "shared"]
        # ipfamily: ["ipv4", "ipv6", "dualstack"]
        # disable-snat-multiple-gws: ["noSnatGW", "snatGW"]
        # second-bridge: ["2br", "1br"]
        # ic: ["ic-disabled", "ic-single-node-zones", "ic-multi-node-zones"]
        # num-workers : "<integer value>"
        # num-nodes-per-zone : "<integer value>"
        include:
          - {"target": "shard-conformance", "ha": "HA",   "gateway-mode": "local",  "ipfamily": "ipv6",      "disable-snat-multiple-gws": "snatGW",   "second-bridge": "1br", "ic": "ic-disabled"}
          - {"target": "shard-conformance", "ha": "HA",   "gateway-mode": "shared", "ipfamily": "ipv4",      "disable-snat-multiple-gws": "snatGW",   "second-bridge": "1br", "ic": "ic-disabled"}
          - {"target": "shard-conformance", "ha": "noHA", "gateway-mode": "local",  "ipfamily": "dualstack", "disable-snat-multiple-gws": "snatGW",   "second-bridge": "1br", "ic": "ic-single-node-zones"}
          - {"target": "shard-conformance", "ha": "noHA", "gateway-mode": "shared", "ipfamily": "ipv6",      "disable-snat-multiple-gws": "snatGW",   "second-bridge": "1br", "ic": "ic-single-node-zones"}
          - {"target": "shard-conformance", "ha": "noHA", "gateway-mode": "shared", "ipfamily": "ipv4",      "disable-snat-multiple-gws": "snatGW",   "second-bridge": "1br", "ic": "ic-single-node-zones"}
          - {"target": "control-plane",     "ha": "HA",   "gateway-mode": "shared", "ipfamily": "ipv4",      "disable-snat-multiple-gws": "noSnatGW", "second-bridge": "1br", "ic": "ic-disabled"}
          - {"target": "control-plane",     "ha": "HA",   "gateway-mode": "shared", "ipfamily": "ipv4",      "disable-snat-multiple-gws": "snatGW",   "second-bridge": "1br", "ic": "ic-disabled"}
          - {"target": "control-plane",     "ha": "noHA", "gateway-mode": "local",  "ipfamily": "ipv4",      "disable-snat-multiple-gws": "noSnatGW", "second-bridge": "2br", "ic": "ic-single-node-zones"}
          - {"target": "control-plane",     "ha": "noHA", "gateway-mode": "local",  "ipfamily": "ipv4",      "disable-snat-multiple-gws": "noSnatGW", "second-bridge": "1br", "ic": "ic-single-node-zones"}
          - {"target": "control-plane",     "ha": "noHA", "gateway-mode": "shared", "ipfamily": "ipv4",      "disable-snat-multiple-gws": "noSnatGW", "second-bridge": "2br", "ic": "ic-single-node-zones"}
          - {"target": "multi-homing",      "ha": "noHA", "gateway-mode": "local",  "ipfamily": "ipv4",      "disable-snat-multiple-gws": "SnatGW",   "second-bridge": "1br", "ic": "ic-disabled"}
          - {"target": "node-ip-migration", "ha": "noHA", "gateway-mode": "shared", "ipfamily": "ipv6",      "disable-snat-multiple-gws": "SnatGW",   "second-bridge": "1br", "ic": "ic-disabled"}
          - {"target": "compact-mode",      "ha": "noHA", "gateway-mode": "local",  "ipfamily": "ipv4",      "disable-snat-multiple-gws": "snatGW",   "second-bridge": "1br", "ic": "ic-disabled"}
          - {"target": "multi-homing",      "ha": "noHA", "gateway-mode": "local",  "ipfamily": "dualstack", "disable-snat-multiple-gws": "SnatGW",   "second-bridge": "1br", "ic": "ic-single-node-zones"}
          - {"target": "multi-node-zones",  "ha": "noHA", "gateway-mode": "local",  "ipfamily": "ipv4",      "disable-snat-multiple-gws": "SnatGW",   "second-bridge": "1br", "ic": "ic-multi-node-zones", "num-workers": "3", "num-nodes-per-zone": "2"}
    needs: [ build-pr ]
    env:
      JOB_NAME: "${{ matrix.target }}-${{ matrix.ha }}-${{ matrix.gateway-mode }}-${{ matrix.ipfamily }}-${{ matrix.disable-snat-multiple-gws }}-${{ matrix.second-bridge }}"
      OVN_HYBRID_OVERLAY_ENABLE: "${{ matrix.target == 'control-plane' }}"
      OVN_MULTICAST_ENABLE:  "${{ matrix.target == 'control-plane' }}"
      OVN_EMPTY_LB_EVENTS: "${{ matrix.target == 'control-plane' }}"
      OVN_HA: "${{ matrix.ha == 'HA' }}"
      OVN_DISABLE_SNAT_MULTIPLE_GWS: "${{ matrix.disable-snat-multiple-gws == 'noSnatGW' }}"
      KIND_INSTALL_METALLB: "${{ matrix.target == 'control-plane' }}"
      OVN_GATEWAY_MODE: "${{ matrix.gateway-mode }}"
      OVN_SECOND_BRIDGE: "${{ matrix.second-bridge == '2br' }}"
      KIND_IPV4_SUPPORT: "${{ matrix.ipfamily == 'IPv4' || matrix.ipfamily == 'dualstack' }}"
      KIND_IPV6_SUPPORT: "${{ matrix.ipfamily == 'IPv6' || matrix.ipfamily == 'dualstack' }}"
      ENABLE_MULTI_NET: "${{ matrix.target == 'multi-homing' }}"
      OVN_COMPACT_MODE: "${{ matrix.target == 'compact-mode' }}"
      OVN_DUMMY_GATEWAY_BRIDGE: "${{ matrix.target == 'compact-mode' }}"
<<<<<<< HEAD
=======
      OVN_ENABLE_INTERCONNECT: "${{ matrix.ic == 'ic-single-node-zones' ||  matrix.ic == 'ic-multi-node-zones'}}"
      KIND_NUM_WORKER: "${{ matrix.num-workers }}"
      KIND_NUM_NODES_PER_ZONE: "${{ matrix.num-nodes-per-zone }}"
>>>>>>> b4392c25
    steps:

    - name: Free up disk space
      run: sudo eatmydata apt-get remove --auto-remove -y aspnetcore-* dotnet-* libmono-* mono-* msbuild php-* php7* ghc-* zulu-*

    - name: Set up Go
      uses: actions/setup-go@v3
      with:
        go-version: ${{ env.GO_VERSION }}
      id: go

    - name: Check out code into the Go module directory
      uses: actions/checkout@v3

    - name: Set up environment
      run: |
        export GOPATH=$(go env GOPATH)
        echo "GOPATH=$GOPATH" >> $GITHUB_ENV
        echo "$GOPATH/bin" >> $GITHUB_PATH
        if [ $OVN_SECOND_BRIDGE == "true" ]; then
          echo OVN_TEST_EX_GW_NETWORK=kindexgw >> $GITHUB_ENV
          echo OVN_ENABLE_EX_GW_NETWORK_BRIDGE=true >> $GITHUB_ENV
        fi

    - name: Disable ufw
      # For IPv6 and Dualstack, ufw (Uncomplicated Firewall) should be disabled.
      # Not needed for KIND deployments, so just disable all the time.
      run: |
        sudo ufw disable

    - name: Download test-image-pr
      uses: actions/download-artifact@v3
      with:
        name: test-image-pr

    - name: Load docker image
      run: |
        docker load --input ${CI_IMAGE_PR_TAR}

    - name: kind setup
      timeout-minutes: 30
      run: |
        export OVN_IMAGE="ovn-daemonset-f:pr"
        make -C test install-kind

    - name: Run Tests
      # e2e tests take ~60 minutes normally, 120 should be more than enough
      # set 2 1/2 hours for control-plane tests as these might take a while
      timeout-minutes: ${{ matrix.target == 'control-plane' && 180 || 120 }}
      run: |
        if [ "${{ matrix.target }}" == "multi-homing" ]; then
          make -C test control-plane WHAT="Multi Homing"
        elif [ "${{ matrix.target }}" == "node-ip-migration" ]; then
          make -C test control-plane WHAT="Node IP address migration"
        elif [ "${{ matrix.target }}" == "compact-mode" ]; then
          SINGLE_NODE_CLUSTER="true" make -C test shard-network
        elif [ "${{ matrix.target }}" == "multi-node-zones" ]; then
          make -C test control-plane WHAT="Multi node zones interconnect"
        else
          make -C test ${{ matrix.target }}
        fi

    - name: Export kind logs
      if: always()
      run: |
        mkdir -p /tmp/kind/logs
        kind export logs --name ${KIND_CLUSTER_NAME} --loglevel=debug /tmp/kind/logs

    - name: Upload kind logs
      if: always()
      uses: actions/upload-artifact@v3
      with:
        name: kind-logs-${{ env.JOB_NAME }}-${{ github.run_id }}
        path: /tmp/kind/logs

  e2e-dual-conversion:
    name: e2e-dual-conversion
    if: github.event_name != 'schedule'
    runs-on: ubuntu-latest
    timeout-minutes: 60
    strategy:
      fail-fast: false
      matrix:
        include:
          - {"ha": "HA", "interconnect": "interconnect-disabled"}
          - {"ha": "noHA", "interconnect": "interconnect-single-node-zones", "num-zones": "3", "num-nodes-per-zone": "1"}
          # - {"ha": "noHA", "interconnect": "interconnect-multi-node-zones", "num-zones": "2", "num-nodes-per-zone": "2"}
    needs: [ build-pr ]
    env:
      JOB_NAME: "DualStack-conversion-shared-${{ matrix.ha }}-${{ matrix.interconnect }}"
      OVN_HA: "${{ matrix.ha == 'HA' }}"
      KIND_IPV4_SUPPORT: "true"
      KIND_IPV6_SUPPORT: "false"
      OVN_HYBRID_OVERLAY_ENABLE: "false"
      OVN_GATEWAY_MODE: "shared"
      OVN_MULTICAST_ENABLE:  "false"
      DUALSTACK_CONVERSION:  "true"
      OVN_ENABLE_INTERCONNECT: "${{ matrix.interconnect == 'interconnect-single-node-zones' ||  matrix.interconnect == 'interconnect-multi-node-zones'}}"
      KIND_NUM_ZONES: "${{ matrix.num-zones }}"
      KIND_NUM_NODES_PER_ZONE: "${{ matrix.num-nodes-per-zone }}"
    steps:

    - name: Set up Go
      uses: actions/setup-go@v3
      with:
        go-version: ${{ env.GO_VERSION }}
      id: go

    - name: Check out code into the Go module directory
      uses: actions/checkout@v3

    - name: Set up environment
      run: |
        export GOPATH=$(go env GOPATH)
        echo "GOPATH=$GOPATH" >> $GITHUB_ENV
        echo "$GOPATH/bin" >> $GITHUB_PATH

    - name: Disable ufw
      # For IPv6 and Dualstack, ufw (Uncomplicated Firewall) should be disabled.
      # Not needed for KIND deployments, so just disable all the time.
      run: |
        sudo ufw disable

    - name: Download test-image-pr
      uses: actions/download-artifact@v3
      with:
        name: test-image-pr

    - name: Load docker image
      run: |
        docker load --input ${CI_IMAGE_PR_TAR}

    - name: kind IPv4 setup
      run: |
        export OVN_IMAGE="ovn-daemonset-f:pr"
        make -C test install-kind

    - name: Convert IPv4 cluster to Dual Stack
      run: |
        ./contrib/kind-dual-stack-conversion.sh

    - name: Run Dual-Stack Tests
      run: |
        make -C test shard-test WHAT="Networking Granular Checks\|DualStack"

    - name: Run Dual-Stack Control-Plane Tests
      run: |
        make -C test control-plane WHAT="DualStack"

    - name: Export kind logs
      if: always()
      run: |
        mkdir -p /tmp/kind/logs
        kind export logs --name ${KIND_CLUSTER_NAME} --loglevel=debug /tmp/kind/logs

    - name: Upload kind logs
      if: always()
      uses: actions/upload-artifact@v3
      with:
        name: kind-logs-${{ env.JOB_NAME }}-${{ github.run_id }}
        path: /tmp/kind/logs

  e2e-periodic:
    name: e2e-periodic
    if: github.event_name == 'schedule'
    runs-on: ubuntu-latest
    timeout-minutes: 60
    strategy:
      fail-fast: false
      matrix:
        target: ["shard-conformance"]
        ha: ["HA"]
        gateway-mode: ["local"]
        ipfamily: ["ipv4", "ipv6", "dualstack"]
    needs: [ build-pr ]
    env:
      JOB_NAME: "${{ matrix.target }}-${{ matrix.ha }}-${{ matrix.gateway-mode }}-${{ matrix.ipfamily }}"
      OVN_HA: "${{ matrix.ha == 'HA' }}"
      KIND_IPV4_SUPPORT: "${{ matrix.ipfamily == 'IPv4' || matrix.ipfamily == 'dualstack' }}"
      KIND_IPV6_SUPPORT: "${{ matrix.ipfamily == 'IPv6' || matrix.ipfamily == 'dualstack' }}"
      OVN_HYBRID_OVERLAY_ENABLE: "${{ matrix.target == 'control-plane' }}"
      OVN_GATEWAY_MODE: "${{ matrix.gateway-mode }}"
    steps:

      - name: Free up disk space
        run: sudo eatmydata apt-get remove --auto-remove -y aspnetcore-* dotnet-* libmono-* mono-* msbuild php-* php7* ghc-* zulu-*

      - name: Set up Go
        uses: actions/setup-go@v3
        with:
          go-version: ${{ env.GO_VERSION }}
        id: go

      - name: Check out code into the Go module directory
        uses: actions/checkout@v3

      - name: Set up environment
        run: |
          export GOPATH=$(go env GOPATH)
          echo "GOPATH=$GOPATH" >> $GITHUB_ENV
          echo "$GOPATH/bin" >> $GITHUB_PATH
      - name: Disable ufw
        # For IPv6 and Dualstack, ufw (Uncomplicated Firewall) should be disabled.
        # Not needed for KIND deployments, so just disable all the time.
        run: |
          sudo ufw disable
      - uses: actions/download-artifact@v3
        with:
          name: test-image-pr
      - name: Load docker image
        run: |
          docker load --input ${CI_IMAGE_PR_TAR}
      - name: kind setup
        run: |
          export OVN_IMAGE="ovn-daemonset-f:pr"
          make -C test install-kind
      - name: Run Tests
        run: |
          make -C test ${{ matrix.target }}
      - name: Export logs
        if: always()
        run: |
          mkdir -p /tmp/kind/logs
          kind export logs --name ${KIND_CLUSTER_NAME} --loglevel=debug /tmp/kind/logs
      - name: Upload logs
        if: always()
        uses: actions/upload-artifact@v3
        with:
          name: kind-logs-${{ env.JOB_NAME }}-${{ github.run_id }}
          path: /tmp/kind/logs
<|MERGE_RESOLUTION|>--- conflicted
+++ resolved
@@ -403,12 +403,9 @@
       ENABLE_MULTI_NET: "${{ matrix.target == 'multi-homing' }}"
       OVN_COMPACT_MODE: "${{ matrix.target == 'compact-mode' }}"
       OVN_DUMMY_GATEWAY_BRIDGE: "${{ matrix.target == 'compact-mode' }}"
-<<<<<<< HEAD
-=======
       OVN_ENABLE_INTERCONNECT: "${{ matrix.ic == 'ic-single-node-zones' ||  matrix.ic == 'ic-multi-node-zones'}}"
       KIND_NUM_WORKER: "${{ matrix.num-workers }}"
       KIND_NUM_NODES_PER_ZONE: "${{ matrix.num-nodes-per-zone }}"
->>>>>>> b4392c25
     steps:
 
     - name: Free up disk space
