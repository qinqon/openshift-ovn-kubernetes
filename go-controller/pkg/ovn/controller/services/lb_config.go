--- conflicted
+++ resolved
@@ -45,19 +45,13 @@
 	hasNodePort bool
 }
 
-<<<<<<< HEAD
-func (c *lbConfig) makeNodeSwitchTargetIPs(service *v1.Service, node *nodeInfo, epIPs []string) (targetIPs []string, changed bool) {
-	targetIPs = epIPs
-	changed = false
-=======
 type lbEndpoints struct {
 	Port  int32
 	V4IPs []string
 	V6IPs []string
 }
->>>>>>> 8e1ad053
-
-func makeNodeSwitchTargetIPs(node string, c *lbConfig) (targetIPsV4, targetIPsV6 []string, v4Changed, v6Changed bool) {
+
+func makeNodeSwitchTargetIPs(service *v1.Service, node string, c *lbConfig) (targetIPsV4, targetIPsV6 []string, v4Changed, v6Changed bool) {
 	targetIPsV4 = c.clusterEndpoints.V4IPs
 	targetIPsV6 = c.clusterEndpoints.V6IPs
 
@@ -75,29 +69,19 @@
 		targetIPsV6 = localIPsV6
 	}
 
-<<<<<<< HEAD
 	// OCP HACK BEGIN
 	if _, set := service.Annotations[localWithFallbackAnnotation]; set && c.externalTrafficLocal {
 		// if service is annotated and is ETP=local, fallback to ETP=cluster on nodes with no local endpoints:
 		// include endpoints from other nodes
-		if len(targetIPs) == 0 {
-			targetIPs = epIPs
+		if len(targetIPsV4) == 0 {
+			targetIPsV4 = c.clusterEndpoints.V4IPs
+		}
+		if len(targetIPsV6) == 0 {
+			targetIPsV6 = c.clusterEndpoints.V6IPs
 		}
 	}
 	// OCP HACK END
 
-	// We potentially only removed stuff from the original slice, so just
-	// comparing lenghts is enough.
-	if len(targetIPs) != len(epIPs) {
-		changed = true
-	}
-	return
-}
-
-func (c *lbConfig) makeNodeRouterTargetIPs(service *v1.Service, node *nodeInfo, epIPs []string, hostMasqueradeIP string) (targetIPs []string, changed, zeroRouterLocalEndpoints bool) {
-	targetIPs = epIPs
-	changed = false
-=======
 	// Local endpoints are a subset of cluster endpoints, so it is enough to compare their length
 	v4Changed = len(targetIPsV4) != len(c.clusterEndpoints.V4IPs)
 	v6Changed = len(targetIPsV6) != len(c.clusterEndpoints.V6IPs)
@@ -105,10 +89,9 @@
 	return
 }
 
-func makeNodeRouterTargetIPs(node *nodeInfo, c *lbConfig, hostMasqueradeIPV4, hostMasqueradeIPV6 string) (targetIPsV4, targetIPsV6 []string, v4Changed, v6Changed bool) {
+func makeNodeRouterTargetIPs(service *v1.Service, node *nodeInfo, c *lbConfig, hostMasqueradeIPV4, hostMasqueradeIPV6 string) (targetIPsV4, targetIPsV6 []string, v4Changed, v6Changed bool, zeroRouterLocalEndpointsV4, zeroRouterLocalEndpointsV6 bool) {
 	targetIPsV4 = c.clusterEndpoints.V4IPs
 	targetIPsV6 = c.clusterEndpoints.V6IPs
->>>>>>> 8e1ad053
 
 	if c.externalTrafficLocal {
 		// For ExternalTrafficPolicy=Local, remove non-local endpoints from the router/switch targets
@@ -123,23 +106,22 @@
 		targetIPsV6 = localIPsV6
 	}
 
-<<<<<<< HEAD
 	// OCP HACK BEGIN
-	zeroRouterLocalEndpoints = false
 	if _, set := service.Annotations[localWithFallbackAnnotation]; set && c.externalTrafficLocal {
 		// if service is annotated and is ETP=local, fallback to ETP=cluster on nodes with no local endpoints:
 		// include endpoints from other nodes
-		if len(targetIPs) == 0 {
-			zeroRouterLocalEndpoints = true
-			targetIPs = epIPs
+		if len(targetIPsV4) == 0 {
+			zeroRouterLocalEndpointsV4 = true
+			targetIPsV4 = c.clusterEndpoints.V4IPs
+		}
+		if len(targetIPsV6) == 0 {
+			zeroRouterLocalEndpointsV6 = true
+			targetIPsV6 = c.clusterEndpoints.V6IPs
 		}
 	}
 	// OCP HACK END
 
-	// any targets local to the node need to have a special
-=======
 	// Any targets local to the node need to have a special
->>>>>>> 8e1ad053
 	// harpin IP added, but only for the router LB
 	targetIPsV4, v4Updated := util.UpdateIPsSlice(targetIPsV4, node.l3gatewayAddressesStr(), []string{hostMasqueradeIPV4})
 	targetIPsV6, v6Updated := util.UpdateIPsSlice(targetIPsV6, node.l3gatewayAddressesStr(), []string{hostMasqueradeIPV6})
@@ -264,14 +246,10 @@
 		// - OCP only HACK: It's an openshift-dns:default-dns service
 		//
 		// In that case, we need to create per-node LBs.
-<<<<<<< HEAD
-		if hasHostEndpoints(eps.V4IPs) || hasHostEndpoints(eps.V6IPs) || internalTrafficLocal ||
+		if hasHostEndpoints(clusterEndpoints.V4IPs) || hasHostEndpoints(clusterEndpoints.V6IPs) || internalTrafficLocal ||
 			// OCP only hack begin
 			(service.Namespace == "openshift-dns" && service.Name == "dns-default") {
 			// OCP only hack end
-=======
-		if hasHostEndpoints(clusterEndpoints.V4IPs) || hasHostEndpoints(clusterEndpoints.V6IPs) || internalTrafficLocal {
->>>>>>> 8e1ad053
 			perNodeConfigs = append(perNodeConfigs, clusterIPConfig)
 		} else {
 			clusterConfigs = append(clusterConfigs, clusterIPConfig)
@@ -458,25 +436,8 @@
 				routerV6TargetNeedsTemplate := false
 
 				for _, node := range nodes {
-<<<<<<< HEAD
-					switchV4targetips, changed := config.makeNodeSwitchTargetIPs(service, &node, config.eps.V4IPs)
-					if !switchV4TargetNeedsTemplate && changed {
-						switchV4TargetNeedsTemplate = true
-					}
-					switchV6targetips, changed := config.makeNodeSwitchTargetIPs(service, &node, config.eps.V6IPs)
-					if !switchV6TargetNeedsTemplate && changed {
-						switchV6TargetNeedsTemplate = true
-					}
-
-					routerV4targetips, changed, _ := config.makeNodeRouterTargetIPs(service, &node, config.eps.V4IPs, conf.Gateway.MasqueradeIPs.V4HostMasqueradeIP.String())
-					if !routerV4TargetNeedsTemplate && changed {
-						routerV4TargetNeedsTemplate = true
-					}
-					routerV6targetips, changed, _ := config.makeNodeRouterTargetIPs(service, &node, config.eps.V6IPs, conf.Gateway.MasqueradeIPs.V6HostMasqueradeIP.String())
-					if !routerV6TargetNeedsTemplate && changed {
-=======
-
-					switchV4TargetIPs, switchV6TargetIPs, v4Changed, v6Changed := makeNodeSwitchTargetIPs(node.name, &config)
+
+					switchV4TargetIPs, switchV6TargetIPs, v4Changed, v6Changed := makeNodeSwitchTargetIPs(service, node.name, &config)
 					if !switchV4TargetNeedsTemplate && v4Changed {
 						switchV4TargetNeedsTemplate = true
 					}
@@ -484,7 +445,8 @@
 						switchV6TargetNeedsTemplate = true
 					}
 
-					routerV4TargetIPs, routerV6TargetIPs, v4Changed, v6Changed := makeNodeRouterTargetIPs(
+					routerV4TargetIPs, routerV6TargetIPs, v4Changed, v6Changed, _, _ := makeNodeRouterTargetIPs(
+						service,
 						&node,
 						&config,
 						conf.Gateway.MasqueradeIPs.V4HostMasqueradeIP.String(),
@@ -494,7 +456,6 @@
 						routerV4TargetNeedsTemplate = true
 					}
 					if !routerV6TargetNeedsTemplate && v6Changed {
->>>>>>> 8e1ad053
 						routerV6TargetNeedsTemplate = true
 					}
 
@@ -673,22 +634,15 @@
 			switchRules := make([]LBRule, 0, len(configs))
 
 			for _, config := range configs {
-<<<<<<< HEAD
-				switchV4targetips, _ := config.makeNodeSwitchTargetIPs(service, &node, config.eps.V4IPs)
-				switchV6targetips, _ := config.makeNodeSwitchTargetIPs(service, &node, config.eps.V6IPs)
-
-				routerV4targetips, _, zeroRouterV4LocalEndpoints := config.makeNodeRouterTargetIPs(service, &node, config.eps.V4IPs, conf.Gateway.MasqueradeIPs.V4HostMasqueradeIP.String())
-				routerV6targetips, _, zeroRouterV6LocalEndpoints := config.makeNodeRouterTargetIPs(service, &node, config.eps.V6IPs, conf.Gateway.MasqueradeIPs.V6HostMasqueradeIP.String())
-=======
-
-				switchV4TargetIPs, switchV6TargetIPs, _, _ := makeNodeSwitchTargetIPs(node.name, &config)
-
-				routerV4TargetIPs, routerV6TargetIPs, _, _ := makeNodeRouterTargetIPs(
+
+				switchV4TargetIPs, switchV6TargetIPs, _, _ := makeNodeSwitchTargetIPs(service, node.name, &config)
+
+				routerV4TargetIPs, routerV6TargetIPs, _, _, zeroRouterV4LocalEndpoints, zeroRouterV6LocalEndpoints := makeNodeRouterTargetIPs(
+					service,
 					&node,
 					&config,
 					conf.Gateway.MasqueradeIPs.V4HostMasqueradeIP.String(),
 					conf.Gateway.MasqueradeIPs.V6HostMasqueradeIP.String())
->>>>>>> 8e1ad053
 
 				routerV4targets := joinHostsPort(routerV4TargetIPs, config.clusterEndpoints.Port)
 				routerV6targets := joinHostsPort(routerV6TargetIPs, config.clusterEndpoints.Port)
@@ -699,18 +653,19 @@
 				// OCP HACK begin
 				// TODO: Remove this hack once we add support for ITP:preferLocal and DNS operator starts using it.
 				if service.Namespace == "openshift-dns" && service.Name == "dns-default" {
-					// Filter out endpoints that are local to this node.
-					switchV4targetDNSips := util.FilterIPsSlice(config.eps.V4IPs, node.podSubnets, true)
-					switchV6targetDNSips := util.FilterIPsSlice(config.eps.V6IPs, node.podSubnets, true)
-					// If no local endpoints were found add all the endpoints as targets.
+					// Select endpoints that are local to this node.
+					switchV4targetDNSips := util.FilterIPsSlice(config.clusterEndpoints.V4IPs, node.podSubnets, true)
+					switchV6targetDNSips := util.FilterIPsSlice(config.clusterEndpoints.V6IPs, node.podSubnets, true)
+
+					// If no local endpoints were found, add all the endpoints as targets.
 					if len(switchV4targetDNSips) == 0 {
-						switchV4targetDNSips = config.eps.V4IPs
+						switchV4targetDNSips = config.clusterEndpoints.V4IPs
 					}
 					if len(switchV6targetDNSips) == 0 {
-						switchV6targetDNSips = config.eps.V6IPs
-					}
-					switchV4targets = joinHostsPort(switchV4targetDNSips, config.eps.Port)
-					switchV6targets = joinHostsPort(switchV6targetDNSips, config.eps.Port)
+						switchV6targetDNSips = config.clusterEndpoints.V6IPs
+					}
+					switchV4targets = joinHostsPort(switchV4targetDNSips, config.clusterEndpoints.Port)
+					switchV6targets = joinHostsPort(switchV6targetDNSips, config.clusterEndpoints.Port)
 				}
 				// OCP HACK end
 
