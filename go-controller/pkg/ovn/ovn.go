package ovn

import (
	"encoding/json"
	"errors"
	"fmt"
	"net"
	"reflect"
	"sync"
	"time"

	"github.com/ovn-org/ovn-kubernetes/go-controller/pkg/config"
	"github.com/ovn-org/ovn-kubernetes/go-controller/pkg/factory"
	"github.com/ovn-org/ovn-kubernetes/go-controller/pkg/kube"
	"github.com/ovn-org/ovn-kubernetes/go-controller/pkg/ovn/allocator"
	util "github.com/ovn-org/ovn-kubernetes/go-controller/pkg/util"
	"github.com/sirupsen/logrus"
	kapi "k8s.io/api/core/v1"
	kapisnetworking "k8s.io/api/networking/v1"
	metav1 "k8s.io/apimachinery/pkg/apis/meta/v1"
	"k8s.io/apimachinery/pkg/types"
	"k8s.io/apimachinery/pkg/util/sets"
	"k8s.io/client-go/kubernetes"
	"k8s.io/client-go/kubernetes/scheme"
	kv1core "k8s.io/client-go/kubernetes/typed/core/v1"
	"k8s.io/client-go/tools/cache"
	"k8s.io/client-go/tools/record"
)

// ServiceVIPKey is used for looking up service namespace information for a
// particular load balancer
type ServiceVIPKey struct {
	// Load balancer VIP in the form "ip:port"
	vip string
	// Protocol used by the load balancer
	protocol kapi.Protocol
}

// Controller structure is the object which holds the controls for starting
// and reacting upon the watched resources (e.g. pods, endpoints)
type Controller struct {
	kube         kube.Interface
	watchFactory *factory.WatchFactory

	masterSubnetAllocator *allocator.SubnetAllocator

	TCPLoadBalancerUUID string
	UDPLoadBalancerUUID string

	gatewayCache map[string]string
	// For TCP and UDP type traffic, cache OVN load-balancers used for the
	// cluster's east-west traffic.
	loadbalancerClusterCache map[string]string

	// For TCP and UDP type traffice, cache OVN load balancer that exists on the
	// default gateway
	loadbalancerGWCache map[string]string
	defGatewayRouter    string

	// A cache of all logical switches seen by the watcher
	logicalSwitchCache map[string]bool

	// A cache of all logical ports seen by the watcher and
	// its corresponding logical switch
	logicalPortCache map[string]string

	// A cache of all logical ports and its corresponding uuids.
	logicalPortUUIDCache map[string]string

	// For each namespace, a map from pod IP address to logical port name
	// for all pods in that namespace.
	namespaceAddressSet map[string]map[string]string

	// For each namespace, a lock to protect critical regions
	namespaceMutex map[string]*sync.Mutex

	// Need to make calls to namespaceMutex also thread-safe
	namespaceMutexMutex sync.Mutex

	// For each namespace, a map of policy name to 'namespacePolicy'.
	namespacePolicies map[string]map[string]*namespacePolicy

	// Port group for ingress deny rule
	portGroupIngressDeny string

	// Port group for egress deny rule
	portGroupEgressDeny string

	// For each logical port, the number of network policies that want
	// to add a ingress deny rule.
	lspIngressDenyCache map[string]int

	// For each logical port, the number of network policies that want
	// to add a egress deny rule.
	lspEgressDenyCache map[string]int

	// A mutex for lspIngressDenyCache and lspEgressDenyCache
	lspMutex *sync.Mutex

	// A mutex for gatewayCache and logicalSwitchCache which holds
	// logicalSwitch information
	lsMutex *sync.Mutex

	// Per namespace multicast enabled?
	multicastEnabled map[string]bool

	// Supports port_group?
	portGroupSupport bool

	// Supports multicast?
	multicastSupport bool

	// Map of load balancers to service namespace
	serviceVIPToName map[ServiceVIPKey]types.NamespacedName

	serviceVIPToNameLock sync.Mutex

	// List of subnets to assign to hybrid overlay entities
	hybridOverlayClusterSubnets []config.CIDRNetworkEntry
}

const (
	// TCP is the constant string for the string "TCP"
	TCP = "TCP"

	// UDP is the constant string for the string "UDP"
	UDP = "UDP"
)

// NewOvnController creates a new OVN controller for creating logical network
// infrastructure and policy
func NewOvnController(kubeClient kubernetes.Interface, wf *factory.WatchFactory, hybridOverlayClusterSubnets []config.CIDRNetworkEntry) *Controller {
	return &Controller{
		kube:                        &kube.Kube{KClient: kubeClient},
		watchFactory:                wf,
		masterSubnetAllocator:       allocator.NewSubnetAllocator(),
		logicalSwitchCache:          make(map[string]bool),
		logicalPortCache:            make(map[string]string),
		logicalPortUUIDCache:        make(map[string]string),
		namespaceAddressSet:         make(map[string]map[string]string),
		namespacePolicies:           make(map[string]map[string]*namespacePolicy),
		namespaceMutex:              make(map[string]*sync.Mutex),
		namespaceMutexMutex:         sync.Mutex{},
		lspIngressDenyCache:         make(map[string]int),
		lspEgressDenyCache:          make(map[string]int),
		lspMutex:                    &sync.Mutex{},
		lsMutex:                     &sync.Mutex{},
		gatewayCache:                make(map[string]string),
		loadbalancerClusterCache:    make(map[string]string),
		loadbalancerGWCache:         make(map[string]string),
		multicastEnabled:            make(map[string]bool),
		multicastSupport:            config.EnableMulticast,
		serviceVIPToName:            make(map[ServiceVIPKey]types.NamespacedName),
		serviceVIPToNameLock:        sync.Mutex{},
		hybridOverlayClusterSubnets: hybridOverlayClusterSubnets,
	}
}

// Run starts the actual watching.
func (oc *Controller) Run(nodeSelector *metav1.LabelSelector, stopChan chan struct{}) error {
	startOvnUpdater()

	// WatchNodes must be started first so that its initial Add will
	// create all node logical switches, which other watches may depend on.
	// https://github.com/ovn-org/ovn-kubernetes/pull/859
	if err := oc.WatchNodes(nodeSelector); err != nil {
		return err
	}

	for _, f := range []func() error{oc.WatchPods, oc.WatchServices, oc.WatchEndpoints,
		oc.WatchNamespaces, oc.WatchNetworkPolicy} {
		if err := f(); err != nil {
			return err
		}
	}

	if config.Kubernetes.OVNEmptyLbEvents {
		go oc.ovnControllerEventChecker(stopChan)
	}

	return nil
}

type eventRecord struct {
	Data     [][]interface{} `json:"Data"`
	Headings []string        `json:"Headings"`
}

type emptyLBBackendEvent struct {
	vip      string
	protocol kapi.Protocol
	uuid     string
}

func extractEmptyLBBackendsEvents(out []byte) ([]emptyLBBackendEvent, error) {
	events := make([]emptyLBBackendEvent, 0, 4)

	var f eventRecord
	err := json.Unmarshal(out, &f)
	if err != nil {
		return events, err
	}
	if len(f.Data) == 0 {
		return events, nil
	}

	var eventInfoIndex int
	var eventTypeIndex int
	var uuidIndex int
	for idx, val := range f.Headings {
		switch val {
		case "event_info":
			eventInfoIndex = idx
		case "event_type":
			eventTypeIndex = idx
		case "_uuid":
			uuidIndex = idx
		}
	}

	for _, val := range f.Data {
		if len(val) <= eventTypeIndex {
			return events, errors.New("Mismatched Data and Headings in controller event")
		}
		if val[eventTypeIndex] != "empty_lb_backends" {
			continue
		}

		uuidArray, ok := val[uuidIndex].([]interface{})
		if !ok {
			return events, errors.New("Unexpected '_uuid' data in controller event")
		}
		if len(uuidArray) < 2 {
			return events, errors.New("Malformed UUID presented in controller event")
		}
		uuid, ok := uuidArray[1].(string)
		if !ok {
			return events, errors.New("Failed to parse UUID in controller event")
		}

		// Unpack the data. There's probably a better way to do this.
		info, ok := val[eventInfoIndex].([]interface{})
		if !ok {
			return events, errors.New("Unexpected 'event_info' data in controller event")
		}
		if len(info) < 2 {
			return events, errors.New("Malformed event_info in controller event")
		}
		eventMap, ok := info[1].([]interface{})
		if !ok {
			return events, errors.New("'event_info' data is not the expected type")
		}

		var vip string
		var protocol kapi.Protocol
		for _, x := range eventMap {
			tuple, ok := x.([]interface{})
			if !ok {
				return events, errors.New("event map item failed to parse")
			}
			if len(tuple) < 2 {
				return events, errors.New("event map contains malformed data")
			}
			switch tuple[0] {
			case "vip":
				vip, ok = tuple[1].(string)
				if !ok {
					return events, errors.New("Failed to parse vip in controller event")
				}
			case "protocol":
				prot, ok := tuple[1].(string)
				if !ok {
					return events, errors.New("Failed to parse protocol in controller event")
				}
				if prot == "udp" {
					protocol = kapi.ProtocolUDP
				} else {
					protocol = kapi.ProtocolTCP
				}
			}
		}
		events = append(events, emptyLBBackendEvent{vip, protocol, uuid})
	}

	return events, nil
}

func (oc *Controller) ovnControllerEventChecker(stopChan chan struct{}) {
	ticker := time.NewTicker(5 * time.Second)

	_, _, err := util.RunOVNNbctl("set", "nb_global", ".", "options:controller_event=true")
	if err != nil {
		logrus.Error("Unable to enable controller events. Unidling not possible")
		return
	}

	eventBroadcaster := record.NewBroadcaster()
	eventBroadcaster.StartRecordingToSink(&kv1core.EventSinkImpl{Interface: oc.kube.Events()})
	recorder := eventBroadcaster.NewRecorder(scheme.Scheme, kapi.EventSource{Component: "kube-proxy"})

	for {
		select {
		case <-ticker.C:
			out, _, err := util.RunOVNSbctl("--format=json", "list", "controller_event")
			if err != nil {
				continue
			}

			events, err := extractEmptyLBBackendsEvents([]byte(out))
			if err != nil || len(events) == 0 {
				continue
			}

			for _, event := range events {
				_, _, err := util.RunOVNSbctl("destroy", "controller_event", event.uuid)
				if err != nil {
					// Don't unidle until we are able to remove the controller event
					logrus.Errorf("Unable to remove controller event %s", event.uuid)
					continue
				}
				if serviceName, ok := oc.GetServiceVIPToName(event.vip, event.protocol); ok {
					serviceRef := kapi.ObjectReference{
						Kind:      "Service",
						Namespace: serviceName.Namespace,
						Name:      serviceName.Name,
					}
					logrus.Debugf("Sending a NeedPods event for service %s in namespace %s.", serviceName.Name, serviceName.Namespace)
					recorder.Eventf(&serviceRef, kapi.EventTypeNormal, "NeedPods", "The service %s needs pods", serviceName.Name)
				}
			}
		case <-stopChan:
			return
		}
	}
}

func podWantsNetwork(pod *kapi.Pod) bool {
	return !pod.Spec.HostNetwork
}

func podScheduled(pod *kapi.Pod) bool {
	return pod.Spec.NodeName != ""
}

// WatchPods starts the watching of Pod resource and calls back the appropriate handler logic
func (oc *Controller) WatchPods() error {
	retryPods := sets.String{}
	_, err := oc.watchFactory.AddPodHandler(cache.ResourceEventHandlerFuncs{
		AddFunc: func(obj interface{}) {
			pod := obj.(*kapi.Pod)
			if !podWantsNetwork(pod) {
				return
			}

			if podScheduled(pod) {
				if err := oc.addLogicalPort(pod); err != nil {
					logrus.Errorf(err.Error())
					retryPods.Insert(string(pod.UID))
				}
			} else {
				// Handle unscheduled pods later in UpdateFunc
				retryPods.Insert(string(pod.UID))
			}
		},
		UpdateFunc: func(old, newer interface{}) {
			pod := newer.(*kapi.Pod)
			if !podWantsNetwork(pod) {
				return
			}

			if podScheduled(pod) && retryPods.Has(string(pod.UID)) {
				if err := oc.addLogicalPort(pod); err != nil {
					logrus.Errorf(err.Error())
				} else {
					retryPods.Delete(string(pod.UID))
				}
			}
		},
		DeleteFunc: func(obj interface{}) {
			pod := obj.(*kapi.Pod)
			oc.deleteLogicalPort(pod)
			retryPods.Delete(string(pod.UID))
		},
	}, oc.syncPods)
	return err
}

// WatchServices starts the watching of Service resource and calls back the
// appropriate handler logic
func (oc *Controller) WatchServices() error {
	_, err := oc.watchFactory.AddServiceHandler(cache.ResourceEventHandlerFuncs{
		AddFunc:    func(obj interface{}) {},
		UpdateFunc: func(old, new interface{}) {},
		DeleteFunc: func(obj interface{}) {
			service := obj.(*kapi.Service)
			oc.deleteService(service)
		},
	}, oc.syncServices)
	return err
}

// WatchEndpoints starts the watching of Endpoint resource and calls back the appropriate handler logic
func (oc *Controller) WatchEndpoints() error {
	_, err := oc.watchFactory.AddEndpointsHandler(cache.ResourceEventHandlerFuncs{
		AddFunc: func(obj interface{}) {
			ep := obj.(*kapi.Endpoints)
			err := oc.AddEndpoints(ep)
			if err != nil {
				logrus.Errorf("Error in adding load balancer: %v", err)
			}
		},
		UpdateFunc: func(old, new interface{}) {
			epNew := new.(*kapi.Endpoints)
			epOld := old.(*kapi.Endpoints)
			if reflect.DeepEqual(epNew.Subsets, epOld.Subsets) {
				return
			}
			if len(epNew.Subsets) == 0 {
				err := oc.deleteEndpoints(epNew)
				if err != nil {
					logrus.Errorf("Error in deleting endpoints - %v", err)
				}
			} else {
				err := oc.AddEndpoints(epNew)
				if err != nil {
					logrus.Errorf("Error in modifying endpoints: %v", err)
				}
			}
		},
		DeleteFunc: func(obj interface{}) {
			ep := obj.(*kapi.Endpoints)
			err := oc.deleteEndpoints(ep)
			if err != nil {
				logrus.Errorf("Error in deleting endpoints - %v", err)
			}
		},
	}, nil)
	return err
}

// WatchNetworkPolicy starts the watching of network policy resource and calls
// back the appropriate handler logic
func (oc *Controller) WatchNetworkPolicy() error {
	_, err := oc.watchFactory.AddPolicyHandler(cache.ResourceEventHandlerFuncs{
		AddFunc: func(obj interface{}) {
			policy := obj.(*kapisnetworking.NetworkPolicy)
			oc.addNetworkPolicy(policy)
		},
		UpdateFunc: func(old, newer interface{}) {
			oldPolicy := old.(*kapisnetworking.NetworkPolicy)
			newPolicy := newer.(*kapisnetworking.NetworkPolicy)
			if !reflect.DeepEqual(oldPolicy, newPolicy) {
				oc.deleteNetworkPolicy(oldPolicy)
				oc.addNetworkPolicy(newPolicy)
			}
		},
		DeleteFunc: func(obj interface{}) {
			policy := obj.(*kapisnetworking.NetworkPolicy)
			oc.deleteNetworkPolicy(policy)
		},
	}, oc.syncNetworkPolicies)
	return err
}

// WatchNamespaces starts the watching of namespace resource and calls
// back the appropriate handler logic
func (oc *Controller) WatchNamespaces() error {
	_, err := oc.watchFactory.AddNamespaceHandler(cache.ResourceEventHandlerFuncs{
		AddFunc: func(obj interface{}) {
			ns := obj.(*kapi.Namespace)
			oc.AddNamespace(ns)
		},
		UpdateFunc: func(old, newer interface{}) {
			oldNs, newNs := old.(*kapi.Namespace), newer.(*kapi.Namespace)
			oc.updateNamespace(oldNs, newNs)
		},
		DeleteFunc: func(obj interface{}) {
			ns := obj.(*kapi.Namespace)
			oc.deleteNamespace(ns)
		},
	}, oc.syncNamespaces)
	return err
}

func (oc *Controller) syncNodeGateway(node *kapi.Node, subnet *net.IPNet) error {
	l3GatewayConfig, err := UnmarshalNodeL3GatewayAnnotation(node)
	if err != nil {
		return err
	}
	if subnet == nil {
		subnet, _ = ParseNodeHostSubnet(node)
	}
	if l3GatewayConfig[OvnNodeGatewayMode] == string(config.GatewayModeDisabled) {
		if err := util.GatewayCleanup(node.Name, subnet); err != nil {
			return fmt.Errorf("error cleaning up gateway for node %s: %v", node.Name, err)
		}
	} else if subnet != nil {
		if err := oc.syncGatewayLogicalNetwork(node, l3GatewayConfig, subnet.String()); err != nil {
			return fmt.Errorf("error creating gateway for node %s: %v", node.Name, err)
		}
	}
	return nil
}

// WatchNodes starts the watching of node resource and calls
// back the appropriate handler logic
func (oc *Controller) WatchNodes(nodeSelector *metav1.LabelSelector) error {
	gatewaysFailed := make(map[string]bool)
<<<<<<< HEAD
	_, err := oc.watchFactory.AddFilteredNodeHandler(nodeSelector, cache.ResourceEventHandlerFuncs{
=======
	macAddressFailed := make(map[string]bool)
	_, err := oc.watchFactory.AddNodeHandler(cache.ResourceEventHandlerFuncs{
>>>>>>> ed0afb58
		AddFunc: func(obj interface{}) {
			node := obj.(*kapi.Node)
			logrus.Debugf("Added event for Node %q", node.Name)
			hostSubnet, err := oc.addNode(node)
			if err != nil {
				logrus.Errorf("error creating subnet for node %s: %v", node.Name, err)
				return
			}

			err = oc.syncNodeManagementPort(node, hostSubnet)
			if err != nil {
				macAddressFailed[node.Name] = true
				logrus.Errorf("error creating Node Management Port for node %s: %v", node.Name, err)
			}

			if err := oc.syncNodeGateway(node, hostSubnet); err != nil {
				gatewaysFailed[node.Name] = true
				logrus.Errorf(err.Error())
			}
		},
		UpdateFunc: func(old, new interface{}) {
			oldNode := old.(*kapi.Node)
			node := new.(*kapi.Node)
			logrus.Debugf("Updated event for Node %q", node.Name)
			if macAddressFailed[node.Name] || macAddressChanged(oldNode, node) {
				err := oc.syncNodeManagementPort(node, nil)
				if err != nil {
					macAddressFailed[node.Name] = true
					logrus.Errorf("error update Node Management Port for node %s: %v", node.Name, err)
				} else {
					delete(macAddressFailed, node.Name)
				}
			}

			oc.clearInitialNodeNetworkUnavailableCondition(oldNode, node)

			if gatewaysFailed[node.Name] || gatewayChanged(oldNode, node) {
				if err := oc.syncNodeGateway(node, nil); err != nil {
					gatewaysFailed[node.Name] = true
					logrus.Errorf(err.Error())
				} else {
					delete(gatewaysFailed, node.Name)
				}
			}
		},
		DeleteFunc: func(obj interface{}) {
			node := obj.(*kapi.Node)
			logrus.Debugf("Delete event for Node %q. Removing the node from "+
				"various caches", node.Name)

			nodeSubnet, _ := ParseNodeHostSubnet(node)
			err := oc.deleteNode(node.Name, nodeSubnet)
			if err != nil {
				logrus.Error(err)
			}
			oc.lsMutex.Lock()
			delete(oc.gatewayCache, node.Name)
			delete(oc.logicalSwitchCache, node.Name)
			oc.lsMutex.Unlock()
			delete(gatewaysFailed, node.Name)
			if oc.defGatewayRouter == "GR_"+node.Name {
				delete(oc.loadbalancerGWCache, TCP)
				delete(oc.loadbalancerGWCache, UDP)
				oc.defGatewayRouter = ""
				oc.handleExternalIPsLB()
			}
		},
	}, oc.syncNodes)
	return err
}

// AddServiceVIPToName associates a k8s service name with a load balancer VIP
func (oc *Controller) AddServiceVIPToName(vip string, protocol kapi.Protocol, namespace, name string) {
	oc.serviceVIPToNameLock.Lock()
	defer oc.serviceVIPToNameLock.Unlock()
	oc.serviceVIPToName[ServiceVIPKey{vip, protocol}] = types.NamespacedName{Namespace: namespace, Name: name}
}

// GetServiceVIPToName retrieves the associated k8s service name for a load balancer VIP
func (oc *Controller) GetServiceVIPToName(vip string, protocol kapi.Protocol) (types.NamespacedName, bool) {
	oc.serviceVIPToNameLock.Lock()
	defer oc.serviceVIPToNameLock.Unlock()
	namespace, ok := oc.serviceVIPToName[ServiceVIPKey{vip, protocol}]
	return namespace, ok
}

// gatewayChanged() compares old annotations to new and returns true if something has changed.
func gatewayChanged(oldNode, newNode *kapi.Node) bool {
	oldL3GatewayConfig, _ := UnmarshalNodeL3GatewayAnnotation(oldNode)
	l3GatewayConfig, _ := UnmarshalNodeL3GatewayAnnotation(newNode)

	if oldL3GatewayConfig == nil && l3GatewayConfig == nil {
		return false
	}

	return !reflect.DeepEqual(oldL3GatewayConfig, l3GatewayConfig)
}

// macAddressChanged() compares old annotations to new and returns true if something has changed.
func macAddressChanged(oldNode, node *kapi.Node) bool {
	oldMacAddress := oldNode.Annotations[OvnNodeManagementPortMacAddress]
	macAddress := node.Annotations[OvnNodeManagementPortMacAddress]
	return oldMacAddress != macAddress
}<|MERGE_RESOLUTION|>--- conflicted
+++ resolved
@@ -506,12 +506,8 @@
 // back the appropriate handler logic
 func (oc *Controller) WatchNodes(nodeSelector *metav1.LabelSelector) error {
 	gatewaysFailed := make(map[string]bool)
-<<<<<<< HEAD
+	macAddressFailed := make(map[string]bool)
 	_, err := oc.watchFactory.AddFilteredNodeHandler(nodeSelector, cache.ResourceEventHandlerFuncs{
-=======
-	macAddressFailed := make(map[string]bool)
-	_, err := oc.watchFactory.AddNodeHandler(cache.ResourceEventHandlerFuncs{
->>>>>>> ed0afb58
 		AddFunc: func(obj interface{}) {
 			node := obj.(*kapi.Node)
 			logrus.Debugf("Added event for Node %q", node.Name)
